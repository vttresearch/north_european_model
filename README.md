--- conflicted
+++ resolved
@@ -80,14 +80,6 @@
 **CHECKPOINT**: Install [miniConda](https://www.anaconda.com/docs/getting-started/miniconda/install) if not yet installed. 
 
 These instructions are written for Miniconda, but users can of course choose other conda versions as well.
-<<<<<<< HEAD
-  * Open the installed Miniconda Prompt (e.g. type Miniconda to windows search bar), 
-  * In the Miniconda, go to folder **backbone/north_european_model/** by typing two commands: `c:` and then `cd c:\backbone\north_european_model`
-  * In the Miniconda, set up the environment by running the following commands:
-
-    conda env create -f environment.yml
-    conda activate northEuropeanModel
-=======
   * Open the installed Miniconda Prompt (e.g. type `miniconda` or `anaconda` to windows search bar), 
   * In Miniconda, go to folder **backbone/north_european_model/** by typing two commands: `c:` and then `cd c:\backbone\north_european_model`.
   * In Miniconda, set up the environment by running the following commands:
@@ -97,7 +89,6 @@
 	conda activate northEuropeanModel
 	```
 	
->>>>>>> 546eca23
 
 The installed environment needs a few additional packages as Miniconda does not automatically find them. After creating and activating the `northEuropeanModel` environment, install the following additional packages in Miniconda by typing:
 
@@ -112,38 +103,7 @@
 
 NOTE: GamsAPI is possible to install also for much older GAMS versions, see https://github.com/NREL/gdx-pandas
 
-## (Optional) Installing and setting up Spine Toolbox project
-
-You can use the Spine Toolbox for the workflow management if you choose.
-
-First install Spine-Toolbox:
-
-1. Install pipx. pipx helps in creating an isolated environment for Spine Toolbox to avoid package conflicts. Open a terminal and run
-
- python -m pip install --user pipx
-
-After pipx has been installed, run
-
- python -m pipx ensurepath
-
-2. Restart the terminal or re-login for the changes of the latest command to take effect.
-
-3. Choose which Spine Toolbox version to install. Latest release version from PyPi is installed using
-
- python -m pipx install spinetoolbox
-
-Open toolbox by typing: 
-
-spinetoolbox
-
-File -> Open project -> choose the northernEuropeanModel folder
-
-To get the miniconda python running in toolbox, it needs to be set as the python kernel.
-Go to File -> Settings -> Tools. Under Python click Make Python Kernel. Choose the defaults.
-
-Take a copy of the BB_data.sqlite database in backbone folder. It is located in
-**backbone/.spinetoolbox/items/bb_data**
-You can put it anywhere you like, but next from the toolbox project Input_data, choose the path to this file.
+ 
 
 
 ## Downloading required time series files
